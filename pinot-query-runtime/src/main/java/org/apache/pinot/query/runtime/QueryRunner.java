/**
 * Licensed to the Apache Software Foundation (ASF) under one
 * or more contributor license agreements.  See the NOTICE file
 * distributed with this work for additional information
 * regarding copyright ownership.  The ASF licenses this file
 * to you under the Apache License, Version 2.0 (the
 * "License"); you may not use this file except in compliance
 * with the License.  You may obtain a copy of the License at
 *
 *   http://www.apache.org/licenses/LICENSE-2.0
 *
 * Unless required by applicable law or agreed to in writing,
 * software distributed under the License is distributed on an
 * "AS IS" BASIS, WITHOUT WARRANTIES OR CONDITIONS OF ANY
 * KIND, either express or implied.  See the License for the
 * specific language governing permissions and limitations
 * under the License.
 */
package org.apache.pinot.query.runtime;

import com.google.common.annotations.VisibleForTesting;
import java.util.ArrayList;
import java.util.Collections;
import java.util.List;
import java.util.Map;
import java.util.concurrent.ExecutorService;
import java.util.concurrent.Executors;
import java.util.concurrent.TimeoutException;
import org.apache.helix.HelixManager;
import org.apache.helix.store.zk.ZkHelixPropertyStore;
import org.apache.helix.zookeeper.datamodel.ZNRecord;
import org.apache.pinot.common.exception.QueryException;
import org.apache.pinot.common.metrics.ServerMetrics;
import org.apache.pinot.common.utils.NamedThreadFactory;
import org.apache.pinot.core.data.manager.InstanceDataManager;
import org.apache.pinot.core.operator.blocks.InstanceResponseBlock;
import org.apache.pinot.core.query.executor.ServerQueryExecutorV1Impl;
import org.apache.pinot.core.query.request.ServerQueryRequest;
import org.apache.pinot.core.query.scheduler.resources.ResourceManager;
import org.apache.pinot.query.mailbox.MailboxService;
import org.apache.pinot.query.planner.plannode.MailboxSendNode;
import org.apache.pinot.query.planner.plannode.PlanNode;
<<<<<<< HEAD
import org.apache.pinot.query.routing.PlanFragmentMetadata;
import org.apache.pinot.query.routing.VirtualServerAddress;
import org.apache.pinot.query.routing.WorkerMetadata;
import org.apache.pinot.query.runtime.executor.LeafSchedulerService;
import org.apache.pinot.query.runtime.executor.SchedulerService;
=======
import org.apache.pinot.query.runtime.executor.OpChainSchedulerService;
import org.apache.pinot.query.runtime.executor.RoundRobinScheduler;
>>>>>>> 2d30e28b
import org.apache.pinot.query.runtime.operator.LeafStageTransferableBlockOperator;
import org.apache.pinot.query.runtime.operator.MailboxSendOperator;
import org.apache.pinot.query.runtime.operator.MultiStageOperator;
import org.apache.pinot.query.runtime.operator.OpChain;
import org.apache.pinot.query.runtime.plan.DistributedStagePlan;
import org.apache.pinot.query.runtime.plan.OpChainExecutionContext;
import org.apache.pinot.query.runtime.plan.PhysicalPlanContext;
import org.apache.pinot.query.runtime.plan.PhysicalPlanVisitor;
import org.apache.pinot.query.runtime.plan.pipeline.PipelineBreakerExecutor;
import org.apache.pinot.query.runtime.plan.pipeline.PipelineBreakerResult;
import org.apache.pinot.query.runtime.plan.server.ServerPlanRequestContext;
import org.apache.pinot.query.runtime.plan.server.ServerPlanRequestUtils;
import org.apache.pinot.query.service.QueryConfig;
import org.apache.pinot.spi.env.PinotConfiguration;
import org.apache.pinot.spi.metrics.PinotMetricUtils;
import org.apache.pinot.spi.utils.CommonConstants;
import org.slf4j.Logger;
import org.slf4j.LoggerFactory;


/**
 * {@link QueryRunner} accepts a {@link DistributedStagePlan} and runs it.
 */
public class QueryRunner {
  private static final Logger LOGGER = LoggerFactory.getLogger(QueryRunner.class);
  private static final String PINOT_V1_SERVER_QUERY_CONFIG_PREFIX = "pinot.server.query.executor";

  // This is a temporary before merging the 2 type of executor.
  private ServerQueryExecutorV1Impl _serverExecutor;
  private HelixManager _helixManager;
  private ZkHelixPropertyStore<ZNRecord> _helixPropertyStore;
  private MailboxService _mailboxService;
  private String _hostname;
  private int _port;

  private ExecutorService _queryWorkerIntermExecutorService;
  private ExecutorService _queryWorkerLeafExecutorService;

<<<<<<< HEAD
  private SchedulerService _leafScheduler;
  private SchedulerService _intermScheduler;
=======
  private OpChainSchedulerService _scheduler;
>>>>>>> 2d30e28b

  /**
   * Initializes the query executor.
   * <p>Should be called only once and before calling any other method.
   */
  public void init(PinotConfiguration config, InstanceDataManager instanceDataManager, HelixManager helixManager,
      ServerMetrics serverMetrics) {
    String instanceName = config.getProperty(QueryConfig.KEY_OF_QUERY_RUNNER_HOSTNAME);
    _hostname = instanceName.startsWith(CommonConstants.Helix.PREFIX_OF_SERVER_INSTANCE) ? instanceName.substring(
        CommonConstants.Helix.SERVER_INSTANCE_PREFIX_LENGTH) : instanceName;
    _port = config.getProperty(QueryConfig.KEY_OF_QUERY_RUNNER_PORT, QueryConfig.DEFAULT_QUERY_RUNNER_PORT);
    _helixManager = helixManager;
    try {
      long releaseMs = config.getProperty(QueryConfig.KEY_OF_SCHEDULER_RELEASE_TIMEOUT_MS,
          QueryConfig.DEFAULT_SCHEDULER_RELEASE_TIMEOUT_MS);
      _queryWorkerIntermExecutorService = Executors.newCachedThreadPool(
          new NamedThreadFactory("query_intermediate_worker_on_" + _port + "_port"));
      _queryWorkerLeafExecutorService = Executors.newFixedThreadPool(ResourceManager.DEFAULT_QUERY_WORKER_THREADS,
          new NamedThreadFactory("query_leaf_worker_on_" + _port + "_port"));
<<<<<<< HEAD
      _queryRunnerExecutorService = Executors.newCachedThreadPool(
          new NamedThreadFactory("query_runner_on_" + _port + "_port"));
      _leafScheduler = new LeafSchedulerService(getQueryRunnerExecutorService());
      _intermScheduler = new LeafSchedulerService(getQueryWorkerIntermExecutorService());
      _mailboxService = new MailboxService(_hostname, _port, config, _intermScheduler::setDataAvailable);
=======
      _scheduler = new OpChainSchedulerService(new RoundRobinScheduler(releaseMs),
          getQueryWorkerIntermExecutorService());
      _mailboxService = new MailboxService(_hostname, _port, config, _scheduler::onDataAvailable);
>>>>>>> 2d30e28b
      _serverExecutor = new ServerQueryExecutorV1Impl();
      _serverExecutor.init(config.subset(PINOT_V1_SERVER_QUERY_CONFIG_PREFIX), instanceDataManager, serverMetrics);
    } catch (Exception e) {
      throw new RuntimeException(e);
    }
  }

  public void start()
      throws TimeoutException {
    _helixPropertyStore = _helixManager.getHelixPropertyStore();
    _mailboxService.start();
    _serverExecutor.start();
<<<<<<< HEAD
=======
    _scheduler.startAsync().awaitRunning(30, TimeUnit.SECONDS);
>>>>>>> 2d30e28b
  }

  public void shutDown()
      throws TimeoutException {
    _serverExecutor.shutDown();
    _mailboxService.shutdown();
<<<<<<< HEAD
=======
    _scheduler.stopAsync().awaitTerminated(30, TimeUnit.SECONDS);
>>>>>>> 2d30e28b
  }

  /**
   * Execute a {@link DistributedStagePlan}.
   *
   * <p>This execution entry point should be asynchronously called by the request handler and caller should not wait
   * for results/exceptions.</p>
   */
  public void processQuery(DistributedStagePlan distributedStagePlan, Map<String, String> requestMetadataMap) {
    long requestId = Long.parseLong(requestMetadataMap.get(QueryConfig.KEY_OF_BROKER_REQUEST_ID));
    long timeoutMs = Long.parseLong(requestMetadataMap.get(QueryConfig.KEY_OF_BROKER_REQUEST_TIMEOUT_MS));
    boolean isTraceEnabled =
        Boolean.parseBoolean(requestMetadataMap.getOrDefault(CommonConstants.Broker.Request.TRACE, "false"));
    long deadlineMs = System.currentTimeMillis() + timeoutMs;

    // run pre-stage execution for all pipeline breakers
    PipelineBreakerResult pipelineBreakerResult = PipelineBreakerExecutor.executePipelineBreakers(_scheduler,
        _mailboxService, distributedStagePlan, deadlineMs, requestId, isTraceEnabled);

    // run OpChain
    if (DistributedStagePlan.isLeafStage(distributedStagePlan)) {
      try {
        OpChain rootOperator = compileLeafStage(requestId, distributedStagePlan, requestMetadataMap,
            pipelineBreakerResult, deadlineMs, isTraceEnabled);
        _scheduler.register(rootOperator);
      } catch (Exception e) {
        LOGGER.error("Error executing leaf stage for: {}:{}", requestId, distributedStagePlan.getStageId(), e);
        _scheduler.cancel(requestId);
        throw e;
      }
    } else {
<<<<<<< HEAD
      PlanNode stageRoot = distributedStagePlan.getStageRoot();
      OpChain rootOperator = PhysicalPlanVisitor.build(stageRoot,
          new PlanRequestContext(_mailboxService, _intermScheduler, requestId, stageRoot.getPlanFragmentId(), timeoutMs,
              deadlineMs, distributedStagePlan.getServer(), distributedStagePlan.getStageMetadata(), isTraceEnabled));
      _intermScheduler.register(rootOperator);
=======
      try {
        OpChain rootOperator = compileIntermediateStage(requestId, distributedStagePlan, requestMetadataMap,
            pipelineBreakerResult, deadlineMs, isTraceEnabled);
        _scheduler.register(rootOperator);
      } catch (Exception e) {
        LOGGER.error("Error executing intermediate stage for: {}:{}", requestId, distributedStagePlan.getStageId(), e);
        _scheduler.cancel(requestId);
        throw e;
      }
>>>>>>> 2d30e28b
    }
  }

  public void cancel(long requestId) {
<<<<<<< HEAD
    _leafScheduler.cancel(requestId);
=======
    _scheduler.cancel(requestId);
>>>>>>> 2d30e28b
  }

  @VisibleForTesting
  public ExecutorService getQueryWorkerLeafExecutorService() {
    return _queryWorkerLeafExecutorService;
  }

  @VisibleForTesting
  public ExecutorService getQueryWorkerIntermExecutorService() {
    return _queryWorkerIntermExecutorService;
  }

  private OpChain compileIntermediateStage(long requestId, DistributedStagePlan distributedStagePlan,
      Map<String, String> requestMetadataMap, PipelineBreakerResult pipelineBreakerResult, long deadlineMs,
      boolean isTraceEnabled) {
    PlanNode stageRoot = distributedStagePlan.getStageRoot();
    return PhysicalPlanVisitor.walkPlanNode(stageRoot,
        new PhysicalPlanContext(_mailboxService, requestId, stageRoot.getPlanFragmentId(), deadlineMs,
            distributedStagePlan.getServer(), distributedStagePlan.getStageMetadata(), pipelineBreakerResult,
            isTraceEnabled));
  }

<<<<<<< HEAD
  private OpChain compileLeafStage(DistributedStagePlan distributedStagePlan, Map<String, String> requestMetadataMap,
      long timeoutMs, long deadlineMs, long requestId) {
    boolean isTraceEnabled =
        Boolean.parseBoolean(requestMetadataMap.getOrDefault(CommonConstants.Broker.Request.TRACE, "false"));
    List<ServerPlanRequestContext> serverPlanRequestContexts =
        constructServerQueryRequests(distributedStagePlan, requestMetadataMap, _helixPropertyStore, _mailboxService,
            _leafScheduler, deadlineMs);
=======
  private OpChain compileLeafStage(long requestId, DistributedStagePlan distributedStagePlan,
      Map<String, String> requestMetadataMap, PipelineBreakerResult pipelineBreakerResult, long deadlineMs,
      boolean isTraceEnabled) {
    PhysicalPlanContext planContext = new PhysicalPlanContext(_mailboxService, requestId,
        distributedStagePlan.getStageId(), deadlineMs, distributedStagePlan.getServer(),
        distributedStagePlan.getStageMetadata(), pipelineBreakerResult, isTraceEnabled);
    List<ServerPlanRequestContext> serverPlanRequestContexts = ServerPlanRequestUtils.constructServerQueryRequests(
        planContext, distributedStagePlan, requestMetadataMap, _helixPropertyStore);
>>>>>>> 2d30e28b
    List<ServerQueryRequest> serverQueryRequests = new ArrayList<>(serverPlanRequestContexts.size());
    for (ServerPlanRequestContext requestContext : serverPlanRequestContexts) {
      serverQueryRequests.add(new ServerQueryRequest(requestContext.getInstanceRequest(),
          new ServerMetrics(PinotMetricUtils.getPinotMetricsRegistry()), System.currentTimeMillis()));
    }
    MailboxSendNode sendNode = (MailboxSendNode) distributedStagePlan.getStageRoot();
<<<<<<< HEAD
    OpChainExecutionContext opChainExecutionContext =
        new OpChainExecutionContext(_mailboxService, _leafScheduler, requestId, sendNode.getPlanFragmentId(),
            distributedStagePlan.getServer(), timeoutMs, deadlineMs, distributedStagePlan.getStageMetadata(),
            isTraceEnabled);
=======
    OpChainExecutionContext opChainExecutionContext = new OpChainExecutionContext(planContext);
>>>>>>> 2d30e28b
    MultiStageOperator leafStageOperator =
        new LeafStageTransferableBlockOperator(opChainExecutionContext, this::processServerQueryRequest,
            serverQueryRequests, sendNode.getDataSchema());
    MailboxSendOperator mailboxSendOperator =
        new MailboxSendOperator(opChainExecutionContext, leafStageOperator, sendNode.getDistributionType(),
            sendNode.getPartitionKeySelector(), sendNode.getCollationKeys(), sendNode.getCollationDirections(),
            sendNode.isSortOnSender(), sendNode.getReceiverStageId());
    return new OpChain(opChainExecutionContext, mailboxSendOperator, Collections.emptyList());
  }

<<<<<<< HEAD
  private static List<ServerPlanRequestContext> constructServerQueryRequests(DistributedStagePlan distributedStagePlan,
      Map<String, String> requestMetadataMap, ZkHelixPropertyStore<ZNRecord> helixPropertyStore,
      MailboxService mailboxService, SchedulerService schedulerService, long deadlineMs) {
    PlanFragmentMetadata planFragmentMetadata = distributedStagePlan.getStageMetadata();
    WorkerMetadata workerMetadata = distributedStagePlan.getCurrentWorkerMetadata();
    String rawTableName = PlanFragmentMetadata.getTableName(planFragmentMetadata);
    Map<String, List<String>> tableToSegmentListMap = WorkerMetadata.getTableSegmentsMap(workerMetadata);
    List<ServerPlanRequestContext> requests = new ArrayList<>();
    for (Map.Entry<String, List<String>> tableEntry : tableToSegmentListMap.entrySet()) {
      String tableType = tableEntry.getKey();
      // ZkHelixPropertyStore extends from ZkCacheBaseDataAccessor so it should not cause too much out-of-the-box
      // network traffic. but there's chance to improve this:
      // TODO: use TableDataManager: it is already getting tableConfig and Schema when processing segments.
      if (TableType.OFFLINE.name().equals(tableType)) {
        TableConfig tableConfig = ZKMetadataProvider.getTableConfig(helixPropertyStore,
            TableNameBuilder.forType(TableType.OFFLINE).tableNameWithType(rawTableName));
        Schema schema = ZKMetadataProvider.getTableSchema(helixPropertyStore,
            TableNameBuilder.forType(TableType.OFFLINE).tableNameWithType(rawTableName));
        requests.add(ServerRequestPlanVisitor.build(mailboxService, schedulerService, distributedStagePlan,
            requestMetadataMap, tableConfig, schema, PlanFragmentMetadata.getTimeBoundary(planFragmentMetadata),
            TableType.OFFLINE, tableEntry.getValue(), deadlineMs));
      } else if (TableType.REALTIME.name().equals(tableType)) {
        TableConfig tableConfig = ZKMetadataProvider.getTableConfig(helixPropertyStore,
            TableNameBuilder.forType(TableType.REALTIME).tableNameWithType(rawTableName));
        Schema schema = ZKMetadataProvider.getTableSchema(helixPropertyStore,
            TableNameBuilder.forType(TableType.REALTIME).tableNameWithType(rawTableName));
        requests.add(ServerRequestPlanVisitor.build(mailboxService, schedulerService, distributedStagePlan,
            requestMetadataMap, tableConfig, schema, PlanFragmentMetadata.getTimeBoundary(planFragmentMetadata),
            TableType.REALTIME, tableEntry.getValue(), deadlineMs));
      } else {
        throw new IllegalArgumentException("Unsupported table type key: " + tableType);
      }
    }
    return requests;
  }

=======
>>>>>>> 2d30e28b
  private InstanceResponseBlock processServerQueryRequest(ServerQueryRequest request) {
    InstanceResponseBlock result;
    try {
      result = _serverExecutor.execute(request, getQueryWorkerLeafExecutorService());
    } catch (Exception e) {
      InstanceResponseBlock errorResponse = new InstanceResponseBlock();
      errorResponse.getExceptions().put(QueryException.QUERY_EXECUTION_ERROR_CODE,
          e.getMessage() + QueryException.getTruncatedStackTrace(e));
      result = errorResponse;
    }
    return result;
  }
}<|MERGE_RESOLUTION|>--- conflicted
+++ resolved
@@ -25,6 +25,7 @@
 import java.util.Map;
 import java.util.concurrent.ExecutorService;
 import java.util.concurrent.Executors;
+import java.util.concurrent.TimeUnit;
 import java.util.concurrent.TimeoutException;
 import org.apache.helix.HelixManager;
 import org.apache.helix.store.zk.ZkHelixPropertyStore;
@@ -36,20 +37,11 @@
 import org.apache.pinot.core.operator.blocks.InstanceResponseBlock;
 import org.apache.pinot.core.query.executor.ServerQueryExecutorV1Impl;
 import org.apache.pinot.core.query.request.ServerQueryRequest;
-import org.apache.pinot.core.query.scheduler.resources.ResourceManager;
 import org.apache.pinot.query.mailbox.MailboxService;
 import org.apache.pinot.query.planner.plannode.MailboxSendNode;
 import org.apache.pinot.query.planner.plannode.PlanNode;
-<<<<<<< HEAD
-import org.apache.pinot.query.routing.PlanFragmentMetadata;
-import org.apache.pinot.query.routing.VirtualServerAddress;
-import org.apache.pinot.query.routing.WorkerMetadata;
-import org.apache.pinot.query.runtime.executor.LeafSchedulerService;
+import org.apache.pinot.query.runtime.executor.OpChainSchedulerService;
 import org.apache.pinot.query.runtime.executor.SchedulerService;
-=======
-import org.apache.pinot.query.runtime.executor.OpChainSchedulerService;
-import org.apache.pinot.query.runtime.executor.RoundRobinScheduler;
->>>>>>> 2d30e28b
 import org.apache.pinot.query.runtime.operator.LeafStageTransferableBlockOperator;
 import org.apache.pinot.query.runtime.operator.MailboxSendOperator;
 import org.apache.pinot.query.runtime.operator.MultiStageOperator;
@@ -86,14 +78,8 @@
   private int _port;
 
   private ExecutorService _queryWorkerIntermExecutorService;
-  private ExecutorService _queryWorkerLeafExecutorService;
-
-<<<<<<< HEAD
-  private SchedulerService _leafScheduler;
-  private SchedulerService _intermScheduler;
-=======
-  private OpChainSchedulerService _scheduler;
->>>>>>> 2d30e28b
+
+  private SchedulerService _scheduler;
 
   /**
    * Initializes the query executor.
@@ -111,19 +97,9 @@
           QueryConfig.DEFAULT_SCHEDULER_RELEASE_TIMEOUT_MS);
       _queryWorkerIntermExecutorService = Executors.newCachedThreadPool(
           new NamedThreadFactory("query_intermediate_worker_on_" + _port + "_port"));
-      _queryWorkerLeafExecutorService = Executors.newFixedThreadPool(ResourceManager.DEFAULT_QUERY_WORKER_THREADS,
-          new NamedThreadFactory("query_leaf_worker_on_" + _port + "_port"));
-<<<<<<< HEAD
-      _queryRunnerExecutorService = Executors.newCachedThreadPool(
-          new NamedThreadFactory("query_runner_on_" + _port + "_port"));
-      _leafScheduler = new LeafSchedulerService(getQueryRunnerExecutorService());
-      _intermScheduler = new LeafSchedulerService(getQueryWorkerIntermExecutorService());
-      _mailboxService = new MailboxService(_hostname, _port, config, _intermScheduler::setDataAvailable);
-=======
-      _scheduler = new OpChainSchedulerService(new RoundRobinScheduler(releaseMs),
-          getQueryWorkerIntermExecutorService());
-      _mailboxService = new MailboxService(_hostname, _port, config, _scheduler::onDataAvailable);
->>>>>>> 2d30e28b
+      _scheduler = new OpChainSchedulerService(getQueryWorkerIntermExecutorService());
+      _mailboxService = new MailboxService(_hostname, _port, config, ignoreMe -> {
+      });
       _serverExecutor = new ServerQueryExecutorV1Impl();
       _serverExecutor.init(config.subset(PINOT_V1_SERVER_QUERY_CONFIG_PREFIX), instanceDataManager, serverMetrics);
     } catch (Exception e) {
@@ -136,20 +112,21 @@
     _helixPropertyStore = _helixManager.getHelixPropertyStore();
     _mailboxService.start();
     _serverExecutor.start();
-<<<<<<< HEAD
-=======
-    _scheduler.startAsync().awaitRunning(30, TimeUnit.SECONDS);
->>>>>>> 2d30e28b
   }
 
   public void shutDown()
       throws TimeoutException {
     _serverExecutor.shutDown();
     _mailboxService.shutdown();
-<<<<<<< HEAD
-=======
-    _scheduler.stopAsync().awaitTerminated(30, TimeUnit.SECONDS);
->>>>>>> 2d30e28b
+    _queryWorkerIntermExecutorService.shutdown();
+    try {
+      if (!_queryWorkerIntermExecutorService.awaitTermination(30, TimeUnit.SECONDS)) {
+        List<Runnable> runnables = _queryWorkerIntermExecutorService.shutdownNow();
+        LOGGER.warn("Around " + runnables.size() + " didn't finish in time after a shutdown");
+      }
+    } catch (InterruptedException e) {
+      throw new RuntimeException(e);
+    }
   }
 
   /**
@@ -181,13 +158,6 @@
         throw e;
       }
     } else {
-<<<<<<< HEAD
-      PlanNode stageRoot = distributedStagePlan.getStageRoot();
-      OpChain rootOperator = PhysicalPlanVisitor.build(stageRoot,
-          new PlanRequestContext(_mailboxService, _intermScheduler, requestId, stageRoot.getPlanFragmentId(), timeoutMs,
-              deadlineMs, distributedStagePlan.getServer(), distributedStagePlan.getStageMetadata(), isTraceEnabled));
-      _intermScheduler.register(rootOperator);
-=======
       try {
         OpChain rootOperator = compileIntermediateStage(requestId, distributedStagePlan, requestMetadataMap,
             pipelineBreakerResult, deadlineMs, isTraceEnabled);
@@ -197,21 +167,11 @@
         _scheduler.cancel(requestId);
         throw e;
       }
->>>>>>> 2d30e28b
     }
   }
 
   public void cancel(long requestId) {
-<<<<<<< HEAD
-    _leafScheduler.cancel(requestId);
-=======
     _scheduler.cancel(requestId);
->>>>>>> 2d30e28b
-  }
-
-  @VisibleForTesting
-  public ExecutorService getQueryWorkerLeafExecutorService() {
-    return _queryWorkerLeafExecutorService;
   }
 
   @VisibleForTesting
@@ -224,43 +184,26 @@
       boolean isTraceEnabled) {
     PlanNode stageRoot = distributedStagePlan.getStageRoot();
     return PhysicalPlanVisitor.walkPlanNode(stageRoot,
-        new PhysicalPlanContext(_mailboxService, requestId, stageRoot.getPlanFragmentId(), deadlineMs,
+        new PhysicalPlanContext(_mailboxService, _scheduler, requestId, stageRoot.getPlanFragmentId(), deadlineMs,
             distributedStagePlan.getServer(), distributedStagePlan.getStageMetadata(), pipelineBreakerResult,
             isTraceEnabled));
   }
 
-<<<<<<< HEAD
-  private OpChain compileLeafStage(DistributedStagePlan distributedStagePlan, Map<String, String> requestMetadataMap,
-      long timeoutMs, long deadlineMs, long requestId) {
-    boolean isTraceEnabled =
-        Boolean.parseBoolean(requestMetadataMap.getOrDefault(CommonConstants.Broker.Request.TRACE, "false"));
-    List<ServerPlanRequestContext> serverPlanRequestContexts =
-        constructServerQueryRequests(distributedStagePlan, requestMetadataMap, _helixPropertyStore, _mailboxService,
-            _leafScheduler, deadlineMs);
-=======
   private OpChain compileLeafStage(long requestId, DistributedStagePlan distributedStagePlan,
       Map<String, String> requestMetadataMap, PipelineBreakerResult pipelineBreakerResult, long deadlineMs,
       boolean isTraceEnabled) {
-    PhysicalPlanContext planContext = new PhysicalPlanContext(_mailboxService, requestId,
+    PhysicalPlanContext planContext = new PhysicalPlanContext(_mailboxService, _scheduler, requestId,
         distributedStagePlan.getStageId(), deadlineMs, distributedStagePlan.getServer(),
         distributedStagePlan.getStageMetadata(), pipelineBreakerResult, isTraceEnabled);
     List<ServerPlanRequestContext> serverPlanRequestContexts = ServerPlanRequestUtils.constructServerQueryRequests(
         planContext, distributedStagePlan, requestMetadataMap, _helixPropertyStore);
->>>>>>> 2d30e28b
     List<ServerQueryRequest> serverQueryRequests = new ArrayList<>(serverPlanRequestContexts.size());
     for (ServerPlanRequestContext requestContext : serverPlanRequestContexts) {
       serverQueryRequests.add(new ServerQueryRequest(requestContext.getInstanceRequest(),
           new ServerMetrics(PinotMetricUtils.getPinotMetricsRegistry()), System.currentTimeMillis()));
     }
     MailboxSendNode sendNode = (MailboxSendNode) distributedStagePlan.getStageRoot();
-<<<<<<< HEAD
-    OpChainExecutionContext opChainExecutionContext =
-        new OpChainExecutionContext(_mailboxService, _leafScheduler, requestId, sendNode.getPlanFragmentId(),
-            distributedStagePlan.getServer(), timeoutMs, deadlineMs, distributedStagePlan.getStageMetadata(),
-            isTraceEnabled);
-=======
     OpChainExecutionContext opChainExecutionContext = new OpChainExecutionContext(planContext);
->>>>>>> 2d30e28b
     MultiStageOperator leafStageOperator =
         new LeafStageTransferableBlockOperator(opChainExecutionContext, this::processServerQueryRequest,
             serverQueryRequests, sendNode.getDataSchema());
@@ -271,49 +214,10 @@
     return new OpChain(opChainExecutionContext, mailboxSendOperator, Collections.emptyList());
   }
 
-<<<<<<< HEAD
-  private static List<ServerPlanRequestContext> constructServerQueryRequests(DistributedStagePlan distributedStagePlan,
-      Map<String, String> requestMetadataMap, ZkHelixPropertyStore<ZNRecord> helixPropertyStore,
-      MailboxService mailboxService, SchedulerService schedulerService, long deadlineMs) {
-    PlanFragmentMetadata planFragmentMetadata = distributedStagePlan.getStageMetadata();
-    WorkerMetadata workerMetadata = distributedStagePlan.getCurrentWorkerMetadata();
-    String rawTableName = PlanFragmentMetadata.getTableName(planFragmentMetadata);
-    Map<String, List<String>> tableToSegmentListMap = WorkerMetadata.getTableSegmentsMap(workerMetadata);
-    List<ServerPlanRequestContext> requests = new ArrayList<>();
-    for (Map.Entry<String, List<String>> tableEntry : tableToSegmentListMap.entrySet()) {
-      String tableType = tableEntry.getKey();
-      // ZkHelixPropertyStore extends from ZkCacheBaseDataAccessor so it should not cause too much out-of-the-box
-      // network traffic. but there's chance to improve this:
-      // TODO: use TableDataManager: it is already getting tableConfig and Schema when processing segments.
-      if (TableType.OFFLINE.name().equals(tableType)) {
-        TableConfig tableConfig = ZKMetadataProvider.getTableConfig(helixPropertyStore,
-            TableNameBuilder.forType(TableType.OFFLINE).tableNameWithType(rawTableName));
-        Schema schema = ZKMetadataProvider.getTableSchema(helixPropertyStore,
-            TableNameBuilder.forType(TableType.OFFLINE).tableNameWithType(rawTableName));
-        requests.add(ServerRequestPlanVisitor.build(mailboxService, schedulerService, distributedStagePlan,
-            requestMetadataMap, tableConfig, schema, PlanFragmentMetadata.getTimeBoundary(planFragmentMetadata),
-            TableType.OFFLINE, tableEntry.getValue(), deadlineMs));
-      } else if (TableType.REALTIME.name().equals(tableType)) {
-        TableConfig tableConfig = ZKMetadataProvider.getTableConfig(helixPropertyStore,
-            TableNameBuilder.forType(TableType.REALTIME).tableNameWithType(rawTableName));
-        Schema schema = ZKMetadataProvider.getTableSchema(helixPropertyStore,
-            TableNameBuilder.forType(TableType.REALTIME).tableNameWithType(rawTableName));
-        requests.add(ServerRequestPlanVisitor.build(mailboxService, schedulerService, distributedStagePlan,
-            requestMetadataMap, tableConfig, schema, PlanFragmentMetadata.getTimeBoundary(planFragmentMetadata),
-            TableType.REALTIME, tableEntry.getValue(), deadlineMs));
-      } else {
-        throw new IllegalArgumentException("Unsupported table type key: " + tableType);
-      }
-    }
-    return requests;
-  }
-
-=======
->>>>>>> 2d30e28b
   private InstanceResponseBlock processServerQueryRequest(ServerQueryRequest request) {
     InstanceResponseBlock result;
     try {
-      result = _serverExecutor.execute(request, getQueryWorkerLeafExecutorService());
+      result = _serverExecutor.execute(request, getQueryWorkerIntermExecutorService());
     } catch (Exception e) {
       InstanceResponseBlock errorResponse = new InstanceResponseBlock();
       errorResponse.getExceptions().put(QueryException.QUERY_EXECUTION_ERROR_CODE,
