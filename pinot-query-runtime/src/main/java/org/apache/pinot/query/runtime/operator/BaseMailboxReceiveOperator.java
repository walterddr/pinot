--- conflicted
+++ resolved
@@ -61,32 +61,16 @@
     int workerId = context.getServer().workerId();
     MailboxMetadata senderMailBoxMetadatas =
         context.getStageMetadata().getWorkerMetadataList().get(workerId).getMailBoxInfosMap().get(senderStageId);
-<<<<<<< HEAD
-    Preconditions.checkState(senderMailBoxMetadatas != null && !senderMailBoxMetadatas.getMailBoxIdList().isEmpty(),
-        "Failed to find mailbox for stage: %s",
-        senderStageId);
-    _mailboxIds = MailboxIdUtils.toMailboxIds(requestId, senderMailBoxMetadatas);
-
+    if (senderMailBoxMetadatas != null && !senderMailBoxMetadatas.getMailBoxIdList().isEmpty()) {
+      _mailboxIds = MailboxIdUtils.toMailboxIds(requestId, senderMailBoxMetadatas);
+    } else {
+      _mailboxIds = Collections.emptyList();
+    }
     List<ReadMailboxAsyncStream> asyncStreams = _mailboxIds.stream()
         .map(mailboxId -> new ReadMailboxAsyncStream(_mailboxService.getReceivingMailbox(mailboxId), this))
         .collect(Collectors.toList());
     _multiConsumer = new BlockingMultiConsumer.OfTransferableBlock(
         context.getId(), context.getDeadlineMs(), asyncStreams);
-  }
-
-  protected BlockingMultiConsumer.OfTransferableBlock getMultiConsumer() {
-    return _multiConsumer;
-=======
-    if (senderMailBoxMetadatas != null && !senderMailBoxMetadatas.getMailBoxIdList().isEmpty()) {
-      _mailboxIds = MailboxIdUtils.toMailboxIds(requestId, senderMailBoxMetadatas);
-      _mailboxes = _mailboxIds.stream()
-          .map(mailboxId -> _mailboxService.getReceivingMailbox(mailboxId))
-          .collect(Collectors.toCollection(ArrayDeque::new));
-    } else {
-      _mailboxIds = Collections.emptyList();
-      _mailboxes = new ArrayDeque<>();
-    }
->>>>>>> 834c9707
   }
 
   public List<String> getMailboxIds() {
